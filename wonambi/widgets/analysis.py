--- conflicted
+++ resolved
@@ -762,20 +762,10 @@
 
         Parameters
         ----------
-<<<<<<< HEAD
         evt_type: list of str, optional
             Enter a list of event types to get events; otherwise, epochs will
             be returned.
         stage: list of str, optional
-=======
-        evt_type: list of str or float or str, optional
-            This parameter determines the chunking of the signal: events, epochs or
-            continuous segments. If events desired, enter event type(s) as list of
-            str. If epochs desired, enter float for epoch duration (s) or
-            'lock_to_scoring' to return epochs synchronized with annotations. If
-            continuous segments desired, enter None. Defaults to None.
-        stage: list of str or tuple of None
->>>>>>> f0bab7d5
             Stage(s) of interest. If None, all stages are used.
         cycle: list of int, optional
             Cycle(s) of interest. If None, cycles are disregarded.
@@ -784,22 +774,15 @@
             channel). If None, channels are disregarded.
         exclude: bool
             Exclude epochs by quality. If True, epochs marked as 'Poor' quality
-<<<<<<< HEAD
             or staged as 'Artefact' will be rejected (and the signal cisioned 
             in consequence). Defaults to True.
             
-=======
-            or staged as 'Artefact' will be rejected (and the signal cisioned in
-            consequence). Defaults to True.
-
->>>>>>> f0bab7d5
         Returns
         -------
         list of dict
             Each dict has times (the start and end times of each segment, as
             list of tuple of float), stage, cycle, chan, name (event type,
             if applicable)
-<<<<<<< HEAD
             
         Notes
         -----
@@ -808,25 +791,17 @@
         necessarily be chronological.
         """      
         getter = self.annot.get_epochs
-        
-=======
-        """
->>>>>>> f0bab7d5
+
         if stage is None:
             stage = (None,)
         if cycle is None:
             cycle = (None,)
         if chan is None:
-<<<<<<< HEAD
             chan = (None,)  
-=======
-            chan = ('',)
->>>>>>> f0bab7d5
         if evt_type is None:
             evt_type = (None,)
         elif isinstance(evt_type[0], str):
             getter = self.annot.get_events
-<<<<<<< HEAD
         else:
             lg.error('Event type must be list/tuple of str or None')
             
@@ -837,26 +812,6 @@
         bundles = []
         for et in evt_type:
             
-=======
-
-        bundles = []
-
-        evt_types = ('',)
-        evt_chan = ('',)
-        getter = self.annot.get_epochs
-        qual = None
-
-        if isinstance(evt_type, list):
-            evt_types = evt_type
-            evt_chan = chan
-            getter = self.annot.get_events
-
-        if exclude:
-            qual = 'Poor'
-
-        for et in evt_types:
-
->>>>>>> f0bab7d5
             for ch in chan:
 
                 for cyc in cycle:
@@ -886,13 +841,7 @@
             type, if applicable) associated with the segment bundle
         cat : tuple of int
             Determines whether and where the signal is concatenated.
-<<<<<<< HEAD
             If 1st digit is 1, cycles selected in cycle will be 
-=======
-            If 1st digit is 1, channels will be concatenated in order listed
-            in chan.
-            If 2nd digit is 1, cycles selected in cycle will be
->>>>>>> f0bab7d5
             concatenated.
             If 2nd digit is 1, different stages selected in stage will be
             concatenated.
@@ -900,17 +849,12 @@
             be concatenated.
             If 4th digit is 1, events of different types will be concatenated.
             0 in any position indicates no concatenation.
-<<<<<<< HEAD
             Defaults to (0, 0 , 1, 0), i.e. concatenate signal within stages 
-=======
-            Defaults to (0, 0, 0 , 1), i.e. concatenate signal within stages
->>>>>>> f0bab7d5
             only.
 
         Returns
         -------
         list of dict
-<<<<<<< HEAD
             Each dict has times (the start and end times of each segment, as 
             list of tuple of float), stage, cycle, as well as chan and event
             type name (empty for epochs)
@@ -943,32 +887,6 @@
             evt_type = [all_evt_type]
             
         to_concat = []
-=======
-            Each dict has times (the start and end times of each segment, as
-            list of tuple of float), stage, cycle, chan, name (event type,
-            if applicable)
-        """
-        to_concat = []
-        concatenated = []
-
-        chan = (None,)
-        cycle = (None,)
-        stage = (None,)
-        evt_type = (None,)
-
-        if not cat[0]:
-            chan = set([x['chan'] for x in bundles])
-
-        if not cat[1]:
-            cycle = set([x['cycle'] for x in bundles])
-
-        if not cat[2]:
-            stage = set([x['stage'] for x in bundles])
-
-        if not cat[4]:
-            evt_type = set([x['name'] for x in bundles])
-
->>>>>>> f0bab7d5
         for ch in chan:
 
             for cyc in cycle:
@@ -976,7 +894,6 @@
                 for st in stage:
 
                     for et in evt_type:
-<<<<<<< HEAD
                         new_times = []
                         
                         for bund in bundles:
@@ -1016,34 +933,6 @@
             to_concat = to_concat_new
                     
         return to_concat
-=======
-
-                        for bd in bundles:
-                            chan_cond = ch in (bd['chan'], None)
-                            cyc_cond = cyc in (bd['cyc'], None)
-                            st_cond = st in (bd['stage'], None)
-                            et_cond = et in (bd['name'], None)
-
-                            if logical_and(chan_cond, cyc_cond, st_cond,
-                                           et_cond):
-                                to_concat.append(bd)
-
-        if cat[3]:
-
-            for bd in to_concat:
-                sorted_times = sorted(bd['times'])
-                concatenated.append(concatenate(bd['times']))
-
-        else:
-
-            for bd in to_concat:
-
-                for ti in bd['times']:
-
-                    if ti[0]:
-
-                        pass
->>>>>>> f0bab7d5
 
 
     def longer_than(self, bundles, min_dur):
